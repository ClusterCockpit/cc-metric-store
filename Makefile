--- conflicted
+++ resolved
@@ -9,37 +9,13 @@
 .NOTPARALLEL:
 
 $(TARGET):
-	$(info ===>  BUILD cc-backend)
+	$(info ===>  BUILD cc-metric-store)
 	@go build -ldflags=${LD_FLAGS} ./cmd/cc-metric-store
 
-<<<<<<< HEAD
 clean:
 	$(info ===>  CLEAN)
 	@go clean
 	@rm -f $(TARGET)
-=======
-BINDIR ?= bin
-
-
-.PHONY: all
-all: $(APP)
-
-$(APP): $(GOSRC)
-	go get
-	go build -o $(APP) $(GOSRC_APP) $(GOSRC_FILES)
-
-install: $(APP)
-	@WORKSPACE=$(PREFIX)
-	@if [ -z "$${WORKSPACE}" ]; then exit 1; fi
-	@mkdir --parents --verbose $${WORKSPACE}/usr/$(BINDIR)
-	@install -Dpm 755 $(APP) $${WORKSPACE}/usr/$(BINDIR)/$(APP)
-	@install -Dpm 600 config.json $${WORKSPACE}/etc/$(APP)/$(APP).json
-
-.PHONY: clean test fmt
-.ONESHELL:
-clean:
-	rm -f $(APP)
->>>>>>> 0297e6d2
 
 test:
 	$(info ===>  TESTING)
@@ -48,80 +24,6 @@
 	@go vet ./...
 	@go test ./...
 
-<<<<<<< HEAD
 tags:
 	$(info ===>  TAGS)
-	@ctags -R
-=======
-fmt:
-	go fmt $(GOSRC_APP)
-
-# Run linter for the Go programming language.
-# Using static analysis, it finds bugs and performance issues, offers simplifications, and enforces style rules
-.PHONY: staticcheck
-staticcheck:
-	go install honnef.co/go/tools/cmd/staticcheck@latest
-	$$(go env GOPATH)/bin/staticcheck ./...
-
-.ONESHELL:
-.PHONY: RPM
-RPM: scripts/cc-metric-store.spec
-	@WORKSPACE="$${PWD}"
-	@SPECFILE="$${WORKSPACE}/scripts/cc-metric-store.spec"
-	# Setup RPM build tree
-	@eval $$(rpm --eval "ARCH='%{_arch}' RPMDIR='%{_rpmdir}' SOURCEDIR='%{_sourcedir}' SPECDIR='%{_specdir}' SRPMDIR='%{_srcrpmdir}' BUILDDIR='%{_builddir}'")
-	@mkdir --parents --verbose "$${RPMDIR}" "$${SOURCEDIR}" "$${SPECDIR}" "$${SRPMDIR}" "$${BUILDDIR}"
-	# Create source tarball
-	@COMMITISH="HEAD"
-	@VERS=$$(git describe --tags $${COMMITISH})
-	@VERS=$${VERS#v}
-	@VERS=$$(echo $$VERS | sed -e s+'-'+'_'+g)
-	@if [ "$${VERS}" = "" ]; then VERS="0.0.1"; fi
-	@eval $$(rpmspec --query --queryformat "NAME='%{name}' VERSION='%{version}' RELEASE='%{release}' NVR='%{NVR}' NVRA='%{NVRA}'" --define="VERS $${VERS}" "$${SPECFILE}")
-	@PREFIX="$${NAME}-$${VERSION}"
-	@FORMAT="tar.gz"
-	@SRCFILE="$${SOURCEDIR}/$${PREFIX}.$${FORMAT}"
-	@git archive --verbose --format "$${FORMAT}" --prefix="$${PREFIX}/" --output="$${SRCFILE}" $${COMMITISH}
-	# Build RPM and SRPM
-	@rpmbuild -ba --define="VERS $${VERS}" --rmsource --clean "$${SPECFILE}"
-	# Report RPMs and SRPMs when in GitHub Workflow
-	@if [[ "$${GITHUB_ACTIONS}" == true ]]; then
-	@     RPMFILE="$${RPMDIR}/$${ARCH}/$${NVRA}.rpm"
-	@     SRPMFILE="$${SRPMDIR}/$${NVR}.src.rpm"
-	@     echo "RPM: $${RPMFILE}"
-	@     echo "SRPM: $${SRPMFILE}"
-	@     echo "::set-output name=SRPM::$${SRPMFILE}"
-	@     echo "::set-output name=RPM::$${RPMFILE}"
-	@fi
-
-.ONESHELL:
-.PHONY: DEB
-DEB: scripts/cc-metric-store.deb.control $(APP)
-	@BASEDIR=$${PWD}
-	@WORKSPACE=$${PWD}/.dpkgbuild
-	@DEBIANDIR=$${WORKSPACE}/debian
-	@DEBIANBINDIR=$${WORKSPACE}/DEBIAN
-	@mkdir --parents --verbose $$WORKSPACE $$DEBIANBINDIR
-	#@mkdir --parents --verbose $$DEBIANDIR
-	@CONTROLFILE="$${BASEDIR}/scripts/cc-metric-store.deb.control"
-	@COMMITISH="HEAD"
-	@VERS=$$(git describe --tags --abbrev=0 $${COMMITISH})
-	@VERS=$${VERS#v}
-	@VERS=$$(echo $$VERS | sed -e s+'-'+'_'+g)
-	@if [ "$${VERS}" = "" ]; then VERS="0.0.1"; fi
-	@ARCH=$$(uname -m)
-	@ARCH=$$(echo $$ARCH | sed -e s+'_'+'-'+g)
-	@if [ "$${ARCH}" = "x86-64" ]; then ARCH=amd64; fi
-	@PREFIX="$${NAME}-$${VERSION}_$${ARCH}"
-	@SIZE_BYTES=$$(du -bcs --exclude=.dpkgbuild "$$WORKSPACE"/ | awk '{print $$1}' | head -1 | sed -e 's/^0\+//')
-	@SIZE="$$(awk -v size="$$SIZE_BYTES" 'BEGIN {print (size/1024)+1}' | awk '{print int($$0)}')"
-	#@sed -e s+"{VERSION}"+"$$VERS"+g -e s+"{INSTALLED_SIZE}"+"$$SIZE"+g -e s+"{ARCH}"+"$$ARCH"+g $$CONTROLFILE > $${DEBIANDIR}/control
-	@sed -e s+"{VERSION}"+"$$VERS"+g -e s+"{INSTALLED_SIZE}"+"$$SIZE"+g -e s+"{ARCH}"+"$$ARCH"+g $$CONTROLFILE > $${DEBIANBINDIR}/control
-	@make PREFIX=$${WORKSPACE} install
-	@DEB_FILE="cc-metric-store_$${VERS}_$${ARCH}.deb"
-	@dpkg-deb -b $${WORKSPACE} "$$DEB_FILE"
-	@rm -r "$${WORKSPACE}"
-	@if [ "$${GITHUB_ACTIONS}" = "true" ]; then
-	@     echo "::set-output name=DEB::$${DEB_FILE}"
-	@fi
->>>>>>> 0297e6d2
+	@ctags -R