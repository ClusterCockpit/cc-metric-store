--- conflicted
+++ resolved
@@ -72,13 +72,8 @@
 	}
 
 	restoreFrom := startupTime.Add(-d)
-<<<<<<< HEAD
-	cclog.Printf("loading checkpoints newer than %s\n", restoreFrom.Format(time.RFC3339))
-	files, err := ms.FromCheckpoint(config.Keys.Checkpoints.RootDir, restoreFrom.Unix())
-=======
-	log.Printf("Loading checkpoints newer than %s\n", restoreFrom.Format(time.RFC3339))
+	cclog.Printf("Loading checkpoints newer than %s\n", restoreFrom.Format(time.RFC3339))
 	files, err := ms.FromCheckpointFiles(config.Keys.Checkpoints.RootDir, restoreFrom.Unix())
->>>>>>> c3f6b9e3
 	loadedData := ms.SizeInBytes() / 1024 / 1024 // In MB
 	if err != nil {
 		cclog.Fatalf("loading checkpoints failed: %s\n", err.Error())
