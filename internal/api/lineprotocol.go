package api

import (
	"context"
	"errors"
	"fmt"
	"log"
	"net"
	"sync"
	"time"

	"github.com/ClusterCockpit/cc-metric-store/internal/config"
	"github.com/ClusterCockpit/cc-metric-store/internal/memorystore"
	"github.com/ClusterCockpit/cc-metric-store/internal/util"
	"github.com/influxdata/line-protocol/v2/lineprotocol"
	"github.com/nats-io/nats.go"
)

// Each connection is handled in it's own goroutine. This is a blocking function.
func ReceiveRaw(ctx context.Context,
	listener net.Listener,
	handleLine func(*lineprotocol.Decoder, string) error,
) error {
	var wg sync.WaitGroup

	wg.Add(1)
	go func() {
		defer wg.Done()
		<-ctx.Done()
		if err := listener.Close(); err != nil {
			log.Printf("listener.Close(): %s", err.Error())
		}
	}()

	for {
		conn, err := listener.Accept()
		if err != nil {
			if errors.Is(err, net.ErrClosed) {
				break
			}

			log.Printf("listener.Accept(): %s", err.Error())
		}

		wg.Add(2)
		go func() {
			defer wg.Done()
			defer conn.Close()

			dec := lineprotocol.NewDecoder(conn)
			connctx, cancel := context.WithCancel(context.Background())
			defer cancel()
			go func() {
				defer wg.Done()
				select {
				case <-connctx.Done():
					conn.Close()
				case <-ctx.Done():
					conn.Close()
				}
			}()

			if err := handleLine(dec, "default"); err != nil {
				if errors.Is(err, net.ErrClosed) {
					return
				}

				log.Printf("%s: %s", conn.RemoteAddr().String(), err.Error())
				errmsg := make([]byte, 128)
				errmsg = append(errmsg, `error: `...)
				errmsg = append(errmsg, err.Error()...)
				errmsg = append(errmsg, '\n')
				conn.Write(errmsg)
			}
		}()
	}

	wg.Wait()
	return nil
}

// Connect to a nats server and subscribe to "updates". This is a blocking
// function. handleLine will be called for each line recieved via nats.
// Send `true` through the done channel for gracefull termination.
func ReceiveNats(conf *config.NatsConfig,
	ms *memorystore.MemoryStore,
	workers int,
	ctx context.Context,
) error {
	var opts []nats.Option
	if conf.Username != "" && conf.Password != "" {
		opts = append(opts, nats.UserInfo(conf.Username, conf.Password))
	}

	if conf.Credsfilepath != "" {
		opts = append(opts, nats.UserCredentials(conf.Credsfilepath))
	}

	nc, err := nats.Connect(conf.Address, opts...)
	if err != nil {
		return err
	}
	defer nc.Close()

	var wg sync.WaitGroup
	var subs []*nats.Subscription

	msgs := make(chan *nats.Msg, workers*2)

	for _, sc := range conf.Subscriptions {
		clusterTag := sc.ClusterTag
		var sub *nats.Subscription
		if workers > 1 {
			wg.Add(workers)

			for i := 0; i < workers; i++ {
				go func() {
					for m := range msgs {
						dec := lineprotocol.NewDecoderWithBytes(m.Data)
						if err := decodeLine(dec, ms, clusterTag); err != nil {
							log.Printf("error: %s\n", err.Error())
						}
					}

					wg.Done()
				}()
			}

			sub, err = nc.Subscribe(sc.SubscribeTo, func(m *nats.Msg) {
				msgs <- m
			})
		} else {
			sub, err = nc.Subscribe(sc.SubscribeTo, func(m *nats.Msg) {
				dec := lineprotocol.NewDecoderWithBytes(m.Data)
				if err := decodeLine(dec, ms, clusterTag); err != nil {
					log.Printf("error: %s\n", err.Error())
				}
			})
		}

		if err != nil {
			return err
		}
		log.Printf("NATS subscription to '%s' on '%s' established\n", sc.SubscribeTo, conf.Address)
		subs = append(subs, sub)
	}

	<-ctx.Done()
	for _, sub := range subs {
		err = sub.Unsubscribe()
		if err != nil {
			log.Printf("NATS unsubscribe failed: %s", err.Error())
		}
	}
	close(msgs)
	wg.Wait()

	nc.Close()
	log.Println("NATS connection closed")
	return nil
}

// Place `prefix` in front of `buf` but if possible,
// do that inplace in `buf`.
func reorder(buf, prefix []byte) []byte {
	n := len(prefix)
	m := len(buf)
	if cap(buf) < m+n {
		return append(prefix[:n:n], buf...)
	} else {
		buf = buf[:n+m]
		for i := m - 1; i >= 0; i-- {
			buf[i+n] = buf[i]
		}
		for i := 0; i < n; i++ {
			buf[i] = prefix[i]
		}
		return buf
	}
}

// Decode lines using dec and make write calls to the MemoryStore.
// If a line is missing its cluster tag, use clusterDefault as default.
func decodeLine(dec *lineprotocol.Decoder,
	ms *memorystore.MemoryStore,
	clusterDefault string,
) error {
	// Reduce allocations in loop:
	t := time.Now()
	metric, metricBuf := memorystore.Metric{}, make([]byte, 0, 16)
	selector := make([]string, 0, 4)
	typeBuf, subTypeBuf := make([]byte, 0, 16), make([]byte, 0)

	// Optimize for the case where all lines in a "batch" are about the same
	// cluster and host. By using `WriteToLevel` (level = host), we do not need
	// to take the root- and cluster-level lock as often.
	var lvl *memorystore.Level = nil
	prevCluster, prevHost := "", ""

	var ok bool
	for dec.Next() {
		rawmeasurement, err := dec.Measurement()
		if err != nil {
			return err
		}

		// Needs to be copied because another call to dec.* would
		// invalidate the returned slice.
		metricBuf = append(metricBuf[:0], rawmeasurement...)

		// The go compiler optimizes map[string(byteslice)] lookups:
		metric.MetricConfig, ok = ms.Metrics[string(rawmeasurement)]
		if !ok {
			continue
		}

		typeBuf, subTypeBuf := typeBuf[:0], subTypeBuf[:0]
		cluster, host := clusterDefault, ""
		for {
			key, val, err := dec.NextTag()
			if err != nil {
				return err
			}
			if key == nil {
				break
			}

			// The go compiler optimizes string([]byte{...}) == "...":
			switch string(key) {
			case "cluster":
				if string(val) == prevCluster {
					cluster = prevCluster
				} else {
					cluster = string(val)
					lvl = nil
				}
			case "hostname", "host":
				if string(val) == prevHost {
					host = prevHost
				} else {
					host = string(val)
					lvl = nil
				}
			case "type":
				if string(val) == "node" {
					break
				}

				// We cannot be sure that the "type" tag comes before the "type-id" tag:
				if len(typeBuf) == 0 {
					typeBuf = append(typeBuf, val...)
				} else {
					typeBuf = reorder(typeBuf, val)
				}
			case "type-id":
				typeBuf = append(typeBuf, val...)
			case "subtype":
				// We cannot be sure that the "subtype" tag comes before the "stype-id" tag:
				if len(subTypeBuf) == 0 {
					subTypeBuf = append(subTypeBuf, val...)
				} else {
					subTypeBuf = reorder(subTypeBuf, val)
					// subTypeBuf = reorder(typeBuf, val)
				}
			case "stype-id":
				subTypeBuf = append(subTypeBuf, val...)
			default:
				// Ignore unkown tags (cc-metric-collector might send us a unit for example that we do not need)
				// return fmt.Errorf("unkown tag: '%s' (value: '%s')", string(key), string(val))
			}
		}

		// If the cluster or host changed, the lvl was set to nil
		if lvl == nil {
			selector = selector[:2]
			selector[0], selector[1] = cluster, host
			lvl = ms.GetLevel(selector)
			prevCluster, prevHost = cluster, host
		}

		// subtypes:
		selector = selector[:0]
		if len(typeBuf) > 0 {
			selector = append(selector, string(typeBuf)) // <- Allocation :(
			if len(subTypeBuf) > 0 {
				selector = append(selector, string(subTypeBuf))
			}
		}

		for {
			key, val, err := dec.NextField()
			if err != nil {
				return err
			}

			if key == nil {
				break
			}

			if string(key) != "value" {
				return fmt.Errorf("host %s: unknown field: '%s' (value: %#v)", host, string(key), val)
			}

			if val.Kind() == lineprotocol.Float {
				metric.Value = util.Float(val.FloatV())
			} else if val.Kind() == lineprotocol.Int {
				metric.Value = util.Float(val.IntV())
			} else if val.Kind() == lineprotocol.Uint {
				metric.Value = util.Float(val.UintV())
			} else {
				return fmt.Errorf("host %s: unsupported value type in message: %s", host, val.Kind().String())
			}
		}

		if t, err = dec.Time(lineprotocol.Second, t); err != nil {
<<<<<<< HEAD
			return fmt.Errorf("host %s: timestamp : %#v with error : %#v", host, lineprotocol.Second, err.Error())
=======
			t = time.Now()
			if t, err = dec.Time(lineprotocol.Millisecond, t); err != nil {
				t = time.Now()
				if t, err = dec.Time(lineprotocol.Microsecond, t); err != nil {
					t = time.Now()
					if t, err = dec.Time(lineprotocol.Nanosecond, t); err != nil {
						return fmt.Errorf("timestamp : %#v with error : %#v", t, err.Error())
					}
				}
			}
		}

		if err != nil {
			return fmt.Errorf("timestamp : %#v with error : %#v", t, err.Error())
>>>>>>> adbdc839
		}

		if err := ms.WriteToLevel(lvl, selector, t.Unix(), []memorystore.Metric{metric}); err != nil {
			return err
		}
	}
	return nil
}<|MERGE_RESOLUTION|>--- conflicted
+++ resolved
@@ -313,24 +313,20 @@
 		}
 
 		if t, err = dec.Time(lineprotocol.Second, t); err != nil {
-<<<<<<< HEAD
-			return fmt.Errorf("host %s: timestamp : %#v with error : %#v", host, lineprotocol.Second, err.Error())
-=======
 			t = time.Now()
 			if t, err = dec.Time(lineprotocol.Millisecond, t); err != nil {
 				t = time.Now()
 				if t, err = dec.Time(lineprotocol.Microsecond, t); err != nil {
 					t = time.Now()
 					if t, err = dec.Time(lineprotocol.Nanosecond, t); err != nil {
-						return fmt.Errorf("timestamp : %#v with error : %#v", t, err.Error())
+						return fmt.Errorf("host %s: timestamp : %#v with error : %#v", host, t, err.Error())
 					}
 				}
 			}
 		}
 
 		if err != nil {
-			return fmt.Errorf("timestamp : %#v with error : %#v", t, err.Error())
->>>>>>> adbdc839
+			return fmt.Errorf("host %s: timestamp : %#v with error : %#v", host, t, err.Error())
 		}
 
 		if err := ms.WriteToLevel(lvl, selector, t.Unix(), []memorystore.Metric{metric}); err != nil {
